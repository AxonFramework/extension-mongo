<?xml version="1.0" encoding="UTF-8"?>
<!--
  ~ Copyright (c) 2010-2021. Axon Framework
  ~
  ~ Licensed under the Apache License, Version 2.0 (the "License");
  ~ you may not use this file except in compliance with the License.
  ~ You may obtain a copy of the License at
  ~
  ~    http://www.apache.org/licenses/LICENSE-2.0
  ~
  ~ Unless required by applicable law or agreed to in writing, software
  ~ distributed under the License is distributed on an "AS IS" BASIS,
  ~ WITHOUT WARRANTIES OR CONDITIONS OF ANY KIND, either express or implied.
  ~ See the License for the specific language governing permissions and
  ~ limitations under the License.
  -->

<project xmlns="http://maven.apache.org/POM/4.0.0" xmlns:xsi="http://www.w3.org/2001/XMLSchema-instance" xsi:schemaLocation="http://maven.apache.org/POM/4.0.0 http://maven.apache.org/xsd/maven-4.0.0.xsd">

    <groupId>org.axonframework.extensions.mongo</groupId>
    <artifactId>axon-mongo-parent</artifactId>
    <version>4.5-SNAPSHOT</version>
    <modules>
        <module>mongo</module>
        <module>mongo-axon-example</module>
    </modules>
    <packaging>pom</packaging>

    <modelVersion>4.0.0</modelVersion>

    <name>Axon Framework - Mongo Extension</name>
    <description>An Axon Framework extension allowing Mongo integration.</description>

    <inceptionYear>2010</inceptionYear>
    <url>http://www.axonframework.org</url>
    <licenses>
        <license>
            <name>Apache 2.0</name>
            <url>http://www.apache.org/licenses/LICENSE-2.0</url>
        </license>
    </licenses>
    <issueManagement>
        <system>GitHub</system>
        <url>https://github.com/AxonFramework/extension-mongo/issues</url>
    </issueManagement>

    <properties>
        <project.build.sourceEncoding>UTF-8</project.build.sourceEncoding>

        <axon.version>4.5</axon.version>
        <mongo.driver.version>4.2.3</mongo.driver.version>

        <slf4j.version>1.7.30</slf4j.version>
        <log4j.version>2.14.1</log4j.version>

<<<<<<< HEAD
        <junit.jupiter.version>5.7.2</junit.jupiter.version>
        <mockito.version>3.9.0</mockito.version>
=======
        <junit.jupiter.version>5.7.1</junit.jupiter.version>
        <mockito.version>3.10.0</mockito.version>
>>>>>>> 5f62b9ef
        <testcontainers.version>1.15.3</testcontainers.version>
        <jackson.version>2.12.3</jackson.version>

        <spring.version>5.3.7</spring.version>
        <commons-io.version>2.8.0</commons-io.version>
        <javax.inject.version>1</javax.inject.version>
        <javax.jaxb-api.version>2.3.1</javax.jaxb-api.version>

        <jacoco-maven-plugin.version>0.8.7</jacoco-maven-plugin.version>
    </properties>

    <dependencies>
        <!-- Test dependencies -->
        <!-- Spring -->
        <dependency>
            <groupId>org.springframework</groupId>
            <artifactId>spring-test</artifactId>
            <version>${spring.version}</version>
            <scope>test</scope>
        </dependency>
        <!-- Logging -->
        <dependency>
            <groupId>org.slf4j</groupId>
            <artifactId>jul-to-slf4j</artifactId>
            <version>${slf4j.version}</version>
            <scope>test</scope>
        </dependency>
        <dependency>
            <groupId>org.slf4j</groupId>
            <artifactId>jcl-over-slf4j</artifactId>
            <version>${slf4j.version}</version>
            <scope>test</scope>
        </dependency>
        <dependency>
            <groupId>org.apache.logging.log4j</groupId>
            <artifactId>log4j-slf4j-impl</artifactId>
            <version>${log4j.version}</version>
            <scope>test</scope>
        </dependency>
        <dependency>
            <groupId>org.apache.logging.log4j</groupId>
            <artifactId>log4j-core</artifactId>
            <version>${log4j.version}</version>
            <scope>test</scope>
            <exclusions>
                <exclusion>
                    <groupId>com.sun.jdmk</groupId>
                    <artifactId>jmxtools</artifactId>
                </exclusion>
                <exclusion>
                    <groupId>com.sun.jmx</groupId>
                    <artifactId>jmxri</artifactId>
                </exclusion>
                <exclusion>
                    <groupId>javax.mail</groupId>
                    <artifactId>mail</artifactId>
                </exclusion>
                <exclusion>
                    <groupId>javax.jms</groupId>
                    <artifactId>jms</artifactId>
                </exclusion>
            </exclusions>
        </dependency>
        <!-- JUnit -->
        <dependency>
            <groupId>org.junit.jupiter</groupId>
            <artifactId>junit-jupiter</artifactId>
            <scope>test</scope>
        </dependency>
        <!-- Mockito -->
        <dependency>
            <groupId>org.mockito</groupId>
            <artifactId>mockito-core</artifactId>
            <scope>test</scope>
        </dependency>
        <dependency>
            <groupId>org.mockito</groupId>
            <artifactId>mockito-junit-jupiter</artifactId>
            <scope>test</scope>
        </dependency>
        <!-- Test Containers-->
        <dependency>
            <groupId>org.testcontainers</groupId>
            <artifactId>junit-jupiter</artifactId>
            <version>${testcontainers.version}</version>
            <scope>test</scope>
        </dependency>
        <dependency>
            <groupId>org.testcontainers</groupId>
            <artifactId>mongodb</artifactId>
            <version>${testcontainers.version}</version>
            <scope>test</scope>
        </dependency>
        <!-- Miscellaneous-->
        <dependency>
            <groupId>javax.inject</groupId>
            <artifactId>javax.inject</artifactId>
            <scope>test</scope>
        </dependency>
        <dependency>
            <groupId>commons-io</groupId>
            <artifactId>commons-io</artifactId>
            <scope>test</scope>
        </dependency>
        <dependency>
            <!-- Not pat of Java 9 by default. Adding it as a dependency makes it compatible with Java 8 -->
            <groupId>javax.xml.bind</groupId>
            <artifactId>jaxb-api</artifactId>
            <scope>test</scope>
        </dependency>
    </dependencies>

    <dependencyManagement>
        <dependencies>
            <!-- JUnit 5 -->
            <dependency>
                <groupId>org.junit.jupiter</groupId>
                <artifactId>junit-jupiter</artifactId>
                <version>${junit.jupiter.version}</version>
            </dependency>
            <!-- Mockito -->
            <dependency>
                <groupId>org.mockito</groupId>
                <artifactId>mockito-core</artifactId>
                <version>${mockito.version}</version>
            </dependency>
            <dependency>
                <groupId>org.mockito</groupId>
                <artifactId>mockito-junit-jupiter</artifactId>
                <version>${mockito.version}</version>
            </dependency>
            <!-- Miscellaneous -->
            <dependency>
                <groupId>commons-io</groupId>
                <artifactId>commons-io</artifactId>
                <version>${commons-io.version}</version>
            </dependency>
            <dependency>
                <groupId>javax.inject</groupId>
                <artifactId>javax.inject</artifactId>
                <version>${javax.inject.version}</version>
            </dependency>
            <dependency>
                <groupId>javax.xml.bind</groupId>
                <artifactId>jaxb-api</artifactId>
                <version>${javax.jaxb-api.version}</version>
            </dependency>
        </dependencies>
    </dependencyManagement>

    <build>
        <pluginManagement>
            <plugins>
                <plugin>
                    <artifactId>maven-clean-plugin</artifactId>
                    <version>3.1.0</version>
                </plugin>
                <plugin>
                    <artifactId>maven-install-plugin</artifactId>
                    <version>2.5.2</version>
                </plugin>
            </plugins>
        </pluginManagement>
        <plugins>
            <plugin>
                <artifactId>maven-resources-plugin</artifactId>
                <version>3.2.0</version>
                <configuration>
                    <encoding>UTF-8</encoding>
                </configuration>
            </plugin>
            <plugin>
                <artifactId>maven-deploy-plugin</artifactId>
                <version>2.8.2</version>
            </plugin>
            <plugin>
                <artifactId>maven-compiler-plugin</artifactId>
                <version>3.8.1</version>
                <configuration>
                    <source>1.8</source>
                    <target>1.8</target>
                    <encoding>UTF-8</encoding>
                </configuration>
            </plugin>
            <plugin>
                <groupId>org.apache.maven.plugins</groupId>
                <artifactId>maven-assembly-plugin</artifactId>
                <version>3.3.0</version>
                <configuration>
                    <descriptorSourceDirectory>assembly</descriptorSourceDirectory>
                    <archiverConfig>
                        <duplicateBehavior>skip</duplicateBehavior>
                    </archiverConfig>
                </configuration>
            </plugin>
            <plugin>
                <artifactId>maven-release-plugin</artifactId>
                <version>2.5.3</version>
                <configuration>
                    <mavenExecutorId>forked-path</mavenExecutorId>
                    <localCheckout>true</localCheckout>
                    <pushChanges>false</pushChanges>
                </configuration>
            </plugin>
            <plugin>
                <artifactId>maven-surefire-plugin</artifactId>
                <version>2.22.2</version>
                <configuration>
                    <includes>
                        <include>**/*Test.java</include>
                        <include>**/*Tests.java</include>
                        <include>**/*Test_*.java</include>
                        <include>**/*Tests_*.java</include>
                    </includes>
                    <systemPropertyVariables>
                        <slf4j.version>${slf4j.version}</slf4j.version>
                        <log4j.version>${log4j.version}</log4j.version>
                    </systemPropertyVariables>
                </configuration>
            </plugin>
            <plugin>
                <artifactId>maven-javadoc-plugin</artifactId>
                <version>3.2.0</version>
                <executions>
                    <execution>
                        <id>attach-javadoc</id>
                        <phase>deploy</phase>
                        <goals>
                            <goal>jar</goal>
                        </goals>
                    </execution>
                </executions>
                <configuration>
                    <doclint>none</doclint>
                </configuration>
            </plugin>
            <plugin>
                <artifactId>maven-jar-plugin</artifactId>
                <version>3.2.0</version>
                <configuration>
                    <archive>
                        <manifest>
                            <addDefaultImplementationEntries>true</addDefaultImplementationEntries>
                        </manifest>
                    </archive>
                </configuration>
            </plugin>
            <plugin>
                <artifactId>maven-source-plugin</artifactId>
                <version>3.2.1</version>
                <executions>
                    <execution>
                        <id>attach-sources</id>
                        <phase>package</phase>
                        <goals>
                            <goal>jar-no-fork</goal>
                        </goals>
                    </execution>
                </executions>
            </plugin>
            <plugin>
                <!-- Just to make sure deployed artifacts are always built (and tested) using JDK 8+ -->
                <artifactId>maven-enforcer-plugin</artifactId>
                <version>1.4.1</version>
                <executions>
                    <execution>
                        <id>enforce-java</id>
                        <phase>deploy</phase>
                        <goals>
                            <goal>enforce</goal>
                        </goals>
                        <configuration>
                            <rules>
                                <requireJavaVersion>
                                    <version>1.8</version>
                                </requireJavaVersion>
                                <requireMavenVersion>
                                    <version>3.5</version>
                                </requireMavenVersion>
                            </rules>
                        </configuration>
                    </execution>
                </executions>
            </plugin>
        </plugins>
    </build>

    <profiles>
        <profile>
            <id>release-sign-artifacts</id>
            <activation>
                <property>
                    <name>performRelease</name>
                    <value>true</value>
                </property>
            </activation>
            <build>
                <plugins>
                    <plugin>
                        <groupId>org.apache.maven.plugins</groupId>
                        <artifactId>maven-gpg-plugin</artifactId>
                        <version>3.0.1</version>
                        <executions>
                            <execution>
                                <id>sign-artifacts</id>
                                <phase>verify</phase>
                                <goals>
                                    <!-- Suppress MavenModelInspection -->
                                    <goal>sign</goal>
                                </goals>
                            </execution>
                        </executions>
                    </plugin>
                </plugins>
            </build>
        </profile>

        <profile>
            <id>coverage</id>
            <build>
                <plugins>
                    <plugin>
                        <groupId>org.jacoco</groupId>
                        <artifactId>jacoco-maven-plugin</artifactId>
                        <version>${jacoco-maven-plugin.version}</version>
                        <executions>
                            <execution>
                                <goals>
                                    <goal>prepare-agent</goal>
                                </goals>
                            </execution>
                            <execution>
                                <id>report</id>
                                <phase>prepare-package</phase>
                                <goals>
                                    <goal>report</goal>
                                </goals>
                            </execution>
                        </executions>
                    </plugin>
                </plugins>
            </build>
        </profile>

    </profiles>

    <repositories>
        <repository>
            <id>sonatype</id>
            <url>https://oss.sonatype.org/content/repositories/snapshots</url>
        </repository>
    </repositories>

    <!-- Deploy and release configuration -->
    <distributionManagement>
        <snapshotRepository>
            <id>sonatype</id>
            <url>https://oss.sonatype.org/content/repositories/snapshots</url>
            <uniqueVersion>true</uniqueVersion>
        </snapshotRepository>
        <repository>
            <id>sonatype</id>
            <url>https://oss.sonatype.org/service/local/staging/deploy/maven2</url>
            <uniqueVersion>false</uniqueVersion>
        </repository>
    </distributionManagement>
    <scm>
        <connection>scm:git:git://github.com/AxonFramework/extension-mongo.git</connection>
        <developerConnection>scm:git:git@github.com:AxonFramework/extension-mongo.git</developerConnection>
        <url>https://github.com/AxonFramework/extension-mongo</url>
        <tag>HEAD</tag>
    </scm>

    <developers>
        <developer>
            <name>Allard Buijze</name>
            <email>allard.buijze@axoniq.io</email>
            <organization>AxonIQ</organization>
            <organizationUrl>https://axoniq.io</organizationUrl>
            <roles>
                <role>Project Owner</role>
            </roles>
        </developer>
        <developer>
            <name>Steven van Beelen</name>
            <email>steven.vanbeelen@axoniq.io</email>
            <organization>AxonIQ</organization>
            <organizationUrl>https://axoniq.io</organizationUrl>
            <roles>
                <role>Committer</role>
            </roles>
        </developer>
    </developers>
</project><|MERGE_RESOLUTION|>--- conflicted
+++ resolved
@@ -53,13 +53,8 @@
         <slf4j.version>1.7.30</slf4j.version>
         <log4j.version>2.14.1</log4j.version>
 
-<<<<<<< HEAD
         <junit.jupiter.version>5.7.2</junit.jupiter.version>
-        <mockito.version>3.9.0</mockito.version>
-=======
-        <junit.jupiter.version>5.7.1</junit.jupiter.version>
         <mockito.version>3.10.0</mockito.version>
->>>>>>> 5f62b9ef
         <testcontainers.version>1.15.3</testcontainers.version>
         <jackson.version>2.12.3</jackson.version>
 
